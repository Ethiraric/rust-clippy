--- conflicted
+++ resolved
@@ -255,11 +255,7 @@
                     "you are deriving `Hash` but have implemented `PartialEq` explicitly",
                     |diag| {
                         if let Some(local_def_id) = impl_id.as_local() {
-<<<<<<< HEAD
                             let hir_id = cx.tcx.local_def_id_to_hir_id(local_def_id);
-=======
-                            let hir_id = cx.tcx.hir().local_def_id_to_hir_id(local_def_id);
->>>>>>> d166fab5
                             diag.span_note(cx.tcx.hir().span(hir_id), "`PartialEq` implemented here");
                         }
                     },
@@ -303,11 +299,7 @@
 
                 span_lint_and_then(cx, DERIVE_ORD_XOR_PARTIAL_ORD, span, mess, |diag| {
                     if let Some(local_def_id) = impl_id.as_local() {
-<<<<<<< HEAD
                         let hir_id = cx.tcx.local_def_id_to_hir_id(local_def_id);
-=======
-                        let hir_id = cx.tcx.hir().local_def_id_to_hir_id(local_def_id);
->>>>>>> d166fab5
                         diag.span_note(cx.tcx.hir().span(hir_id), "`PartialOrd` implemented here");
                     }
                 });
@@ -389,11 +381,7 @@
         && match_def_path(cx, trait_def_id, &paths::SERDE_DESERIALIZE)
         && let ty::Adt(def, _) = ty.kind()
         && let Some(local_def_id) = def.did().as_local()
-<<<<<<< HEAD
         && let adt_hir_id = cx.tcx.local_def_id_to_hir_id(local_def_id)
-=======
-        && let adt_hir_id = cx.tcx.hir().local_def_id_to_hir_id(local_def_id)
->>>>>>> d166fab5
         && !is_lint_allowed(cx, UNSAFE_DERIVE_DESERIALIZE, adt_hir_id)
         && cx
             .tcx
