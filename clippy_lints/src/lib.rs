--- conflicted
+++ resolved
@@ -1059,10 +1059,7 @@
     });
     store.register_early_pass(|| box unnested_or_patterns::UnnestedOrPatterns);
     store.register_late_pass(|| box macro_use::MacroUseImports::default());
-<<<<<<< HEAD
-=======
     store.register_late_pass(|| box map_identity::MapIdentity);
->>>>>>> 88fec89c
 
     store.register_group(true, "clippy::restriction", Some("clippy_restriction"), vec![
         LintId::of(&arithmetic::FLOAT_ARITHMETIC),
